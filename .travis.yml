language: python
env:
  - TOXENV=py27
  - TOXENV=pypy
install:
<<<<<<< HEAD
  - pip install -r requirements.txt
  - pip install -r requirements_dev.txt
=======
  - pip install tox
>>>>>>> 980e55f4
notifications:
  email:
    recipients:
      - justin@justinholmes.com
    on_success: change
    on_failure: always
  irc:
    channels:
      - "chat.freenode.net#hendrix"
    template:
      - "%{repository_slug} (%{branch} - %{commit} - %{commit_message} - %{author} - %{message})"
      - "Build details: %{build_url}"
      - "Result: %{result}"
    use_notice: true
<<<<<<< HEAD
script: python runtests.py
=======
script: tox
>>>>>>> 980e55f4
<|MERGE_RESOLUTION|>--- conflicted
+++ resolved
@@ -3,12 +3,7 @@
   - TOXENV=py27
   - TOXENV=pypy
 install:
-<<<<<<< HEAD
-  - pip install -r requirements.txt
-  - pip install -r requirements_dev.txt
-=======
   - pip install tox
->>>>>>> 980e55f4
 notifications:
   email:
     recipients:
@@ -23,8 +18,4 @@
       - "Build details: %{build_url}"
       - "Result: %{result}"
     use_notice: true
-<<<<<<< HEAD
-script: python runtests.py
-=======
-script: tox
->>>>>>> 980e55f4
+script: tox