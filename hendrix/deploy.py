--- conflicted
+++ resolved
@@ -30,19 +30,10 @@
     """
 
     def __init__(self, action='start', options=None):
-
         self.action = action
         self.options = options
         self.options = HendrixDeploy.getConf(self.options)
         # get wsgi
-<<<<<<< HEAD
-        wsgi_dot_path = getattr(settings, 'WSGI_APPLICATION', None)
-        wsgi_module, application_name = wsgi_dot_path.rsplit('.', 1)
-        wsgi = importlib.import_module(wsgi_module)
-        self.application = getattr(wsgi, application_name, None)
-        # get application if debug == True
-        # self.application = dev_wsgi(wsgi)
-=======
         if not self.options['dev']:
             wsgi_dot_path = getattr(settings, 'WSGI_APPLICATION', None)
             wsgi_module, application_name = wsgi_dot_path.split('.')
@@ -51,7 +42,6 @@
         else:
             self.application = DevWSGIHandler()
             Colors.blue('Ready and Listening...')
->>>>>>> dad4cab0
 
         self.is_secure = self.options['key'] and self.options['cert']
 
