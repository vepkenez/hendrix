import sys
from twisted.python.threadpool import ThreadPool
<<<<<<< HEAD

=======
>>>>>>> ce169e36
from twisted.internet import reactor


class ModuleCaller(object):

    decorator = None

    def __init__(self, decorator=None):
        from hendrix.mechanics.async.decorators import ThroughToYou
        self.decorator = decorator or self.decorator or ThroughToYou
        self.threadpool = ThreadPool(name="Crosstown Traffic")

	# The threadpool needs to start when the reactors starts...
        reactor.callWhenRunning(self.threadpool.start)
	# ...and stop when the reactor stops.
        reactor.addSystemEventTrigger('before', 'shutdown', self.threadpool.stop)

<<<<<<< HEAD
        self.threadpool.start()
=======
>>>>>>> ce169e36

        super(ModuleCaller, self).__init__()

    def __call__(self, *args, **kwargs):
        try:
            return self.decorator(threadpool=self.threadpool, *args, **kwargs)
        except TypeError as e:
            if e.args[0] == "__init__() got multiple values for keyword argument 'threadpool'":
                raise TypeError("Did you forget the '()' when using the crosstown_traffic decorator?  (ie, '@crosstown_traffic()').  Caught '%s'" % e.args[0])
            else:
                raise
<<<<<<< HEAD

        return self.decorator(threadpool=self.threadpool, *args, **kwargs)

=======
>>>>>>> ce169e36

sys.modules[__name__] = ModuleCaller()<|MERGE_RESOLUTION|>--- conflicted
+++ resolved
@@ -1,9 +1,5 @@
 import sys
 from twisted.python.threadpool import ThreadPool
-<<<<<<< HEAD
-
-=======
->>>>>>> ce169e36
 from twisted.internet import reactor
 
 
@@ -21,10 +17,8 @@
 	# ...and stop when the reactor stops.
         reactor.addSystemEventTrigger('before', 'shutdown', self.threadpool.stop)
 
-<<<<<<< HEAD
         self.threadpool.start()
-=======
->>>>>>> ce169e36
+
 
         super(ModuleCaller, self).__init__()
 
@@ -36,11 +30,9 @@
                 raise TypeError("Did you forget the '()' when using the crosstown_traffic decorator?  (ie, '@crosstown_traffic()').  Caught '%s'" % e.args[0])
             else:
                 raise
-<<<<<<< HEAD
+
 
         return self.decorator(threadpool=self.threadpool, *args, **kwargs)
 
-=======
->>>>>>> ce169e36
 
 sys.modules[__name__] = ModuleCaller()