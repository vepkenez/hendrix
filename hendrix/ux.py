--- conflicted
+++ resolved
@@ -229,14 +229,7 @@
     redirect = noiseControl(options)
 
     try:
-<<<<<<< HEAD
         launch(*args, **options)
-=======
-        if options['workers']:
-            deployworkers(action, options)
-        else:
-            launch(*args, **options)
->>>>>>> ce169e36
     except Exception, Argument:
         print Argument
         chalk.red('\n Could not %s hendrix.\n' % action, pipe=chalk.stderr)