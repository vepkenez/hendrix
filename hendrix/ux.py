"""
A module to encapsulate the user experience logic
"""

from __future__ import with_statement

import chalk
import os
import re
import subprocess
import sys
import time
import traceback
from .options import HendrixOptionParser, cleanOptions
from hendrix.contrib import SettingsError
<<<<<<< HEAD
from hendrix.deploy import base, ssl, cache, hybrid
from path import path
=======
from hendrix.deploy import HendrixDeploy
>>>>>>> 46d93447
from watchdog.observers import Observer
from watchdog.events import FileSystemEventHandler

from twisted.python import log
from twisted.python.logfile import DailyLogFile


class Reload(FileSystemEventHandler):

    def __init__(self, options, *args, **kwargs):
        super(Reload, self).__init__(*args, **kwargs)
        daemonize, self.reload, self.options = cleanOptions(options)
        if not self.reload:
            raise RuntimeError(
                'Reload should not be run if --reload has not been passed to '
                'the command as an option.'
            )
        self.process = subprocess.Popen(
            ['hx', 'start_reload'] + self.options
        )

    def on_any_event(self, event):
        if event.is_directory:
            return
        ext = os.path.splitext(event.src_path)[1]
        if ext == '.py':
            self.process = self.restart()
            chalk.eraser()
            chalk.yellow("Detected changes, restarting...")

    def restart(self):
        self.process.kill()
        process = subprocess.Popen(
            ['hx', 'start_reload'] + self.options
        )
        return process


def launch(*args, **options):
    """
    launch acts on the user specified action and options by executing
    Hedrix.run
    """
    action = args[0]
    if options['reload']:
        event_handler = Reload(options)
        observer = Observer()
        observer.schedule(event_handler, path='.', recursive=True)
        observer.start()
        try:
            while True:
                time.sleep(1)
        except KeyboardInterrupt:
            observer.stop()
            pid = os.getpid()
            chalk.eraser()
            chalk.green('\nHendrix successfully closed.')
            os.kill(pid, 15)
        observer.join()
        exit('\n')
    else:
        try:
            if options['key'] and options['cert'] and options['cache']:
                HendrixDeploy = hybrid.HendrixDeployHybrid
            elif options['key'] and options['cert']:
                HendrixDeploy = ssl.HendrixDeploySSL
            elif options['cache']:
                HendrixDeploy = cache.HendrixDeployCache
            else:
                HendrixDeploy = base.HendrixDeploy
            deploy = HendrixDeploy(action, options)
            deploy.run()
        except Exception, e:
            if options.get('traceback'):
                tb = sys.exc_info()[2]
                msg = traceback.format_exc(tb)
            else:
                msg = str(e)
            chalk.red(msg, pipe=chalk.stderr)
            os._exit(1)


def findSettingsModule():
    "Find the settings module dot path within django's mnanage.py file"
    try:
        with open('manage.py', 'r') as manage:
            settings_mod = re.search(
                r"([\"\'](?P<module>[a-z\.]+)[\"\'])", manage.read()
            ).group("module")
        os.environ.setdefault('DJANGO_SETTINGS_MODULE', settings_mod)
    except IOError, e:
        msg = (
            str(e) + '\nPlease ensure that you are in the same directory '
            'as django\'s "manage.py" file.'
        )
        raise IOError(chalk.format_red(msg)), None, sys.exc_info()[2]
    return settings_mod


def djangoVsWsgi(options):
    # settings logic
    if not options['wsgi']:
        settings_mod = findSettingsModule()
        user_settings = options['settings']
        if not settings_mod and not user_settings:
            msg = (
                '\nEither specify:\n--settings mysettings.dot.path\nOR\n'
                'export DJANGO_SETTINGS_MODULE="mysettings.dot.path"'
            )
            raise SettingsError(chalk.format_red(msg)), None, sys.exc_info()[2]
        elif user_settings:
            # if the user specified the settings to use then these take
            # precedence
            options['settings'] = user_settings
        elif settings_mod:
            options['settings'] = settings_mod
    else:
        try:
            base.HendrixDeploy.importWSGI(options['wsgi'])
        except ImportError:
            raise ImportError("The path '%s' does not exist" % options['wsgi'])

    return options


def exposeProject(options):
    # sys.path logic
    if options['pythonpath']:
        project_path = options['pythonpath']
        if not os.path.exists(project_path):
            raise IOError("The path '%s' does not exist" % project_path)
        sys.path.append(project_path)
    else:
        sys.path.append(os.getcwd())


def devFriendly(options):
    # if the dev option is given then also set reload to true
    # note that clean options will remove reload so to honor that we use get
    # in the second part of the conditional
    dev_mode = options['dev']
    options['reload'] = True if dev_mode else options.get('reload', False)
    options['loud'] = True if dev_mode else options['loud']
    return options


def noiseControl(options):
    # terminal noise/info logic
    # allows the specification of the log file location
    if not options['loud']:
        log_path = options['log']
        log.startLogging(DailyLogFile.fromFullPath(log_path))
    return None


def main():
    "The function to execute when running hx"
    options, args = HendrixOptionParser.parse_args(sys.argv[1:])
    options = vars(options)

    action = args[0]

    exposeProject(options)

    options = djangoVsWsgi(options)

    options = devFriendly(options)

    redirect = noiseControl(options)

    try:
        if action == 'start' and not options['daemonize']:
            chalk.eraser()
            chalk.blue('Starting Hendrix...')
        elif action == 'stop':
            chalk.green('Stopping Hendrix...')
        if options['daemonize']:
            daemonize, _reload, opts = cleanOptions(options)
            process = subprocess.Popen(
                ['hx', action] + opts, stdout=redirect, stderr=redirect
            )
            time.sleep(2)
            if process.poll():
                raise RuntimeError
        else:
            launch(*args, **options)
            if action not in ['start_reload', 'restart']:
                chalk.eraser()
                chalk.green('\nHendrix successfully closed.')
    except Exception, e:
        msg = (
            'ERROR: %s\nCould not %s hendrix. Try again using the --traceback '
            'flag for more information.'
        )
        chalk.red(msg % (str(e), action), pipe=chalk.stderr)
        if options['traceback']:
            raise
        else:
            os._exit(1)<|MERGE_RESOLUTION|>--- conflicted
+++ resolved
@@ -13,12 +13,7 @@
 import traceback
 from .options import HendrixOptionParser, cleanOptions
 from hendrix.contrib import SettingsError
-<<<<<<< HEAD
 from hendrix.deploy import base, ssl, cache, hybrid
-from path import path
-=======
-from hendrix.deploy import HendrixDeploy
->>>>>>> 46d93447
 from watchdog.observers import Observer
 from watchdog.events import FileSystemEventHandler
 
