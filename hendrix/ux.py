"""
A module to encapsulate the user experience logic
"""

from __future__ import with_statement

import chalk
import os
import re
import subprocess
import sys
import time
import traceback
from .options import HendrixOptionParser, cleanOptions
from hendrix.contrib import SettingsError
<<<<<<< HEAD
from hendrix.deploy import base, cache

import logging
logger = logging.getLogger(__name__)

try:
    from hendrix.deploy import ssl, hybrid
except ImportError:
    logger.warning("hendrix SSL is not available.")

=======
from hendrix.deploy import base, ssl, cache, hybrid
from hendrix.logger import hendrixObserver
>>>>>>> ecbd8e0e
from watchdog.observers import Observer
from watchdog.events import FileSystemEventHandler

from twisted.logger import globalLogPublisher


class Reload(FileSystemEventHandler):

    def __init__(self, options, *args, **kwargs):
        super(Reload, self).__init__(*args, **kwargs)
        daemonize, self.reload, self.options = cleanOptions(options)
        if not self.reload:
            raise RuntimeError(
                'Reload should not be run if --reload has not been passed to '
                'the command as an option.'
            )
        self.process = subprocess.Popen(
            ['hx', 'start_reload'] + self.options
        )

    def on_any_event(self, event):
        if event.is_directory:
            return
        ext = os.path.splitext(event.src_path)[1]
        if ext == '.py':
            self.process = self.restart()
            chalk.eraser()
            chalk.yellow("Detected changes, restarting...")

    def restart(self):
        self.process.kill()
        process = subprocess.Popen(
            ['hx', 'start_reload'] + self.options
        )
        return process


def launch(*args, **options):
    """
    launch acts on the user specified action and options by executing
    Hedrix.run
    """
    action = args[0]
    if options['reload']:
        event_handler = Reload(options)
        observer = Observer()
        observer.schedule(event_handler, path='.', recursive=True)
        observer.start()
        try:
            while True:
                time.sleep(1)
        except KeyboardInterrupt:
            observer.stop()
            pid = os.getpid()
            chalk.eraser()
            chalk.green('\nHendrix successfully closed.')
            os.kill(pid, 15)
        observer.join()
        exit('\n')
    else:
        try:
            if options['key'] and options['cert'] and options['cache']:
                HendrixDeploy = hybrid.HendrixDeployHybrid
            elif options['key'] and options['cert']:
                HendrixDeploy = ssl.HendrixDeploySSL
            elif options['cache']:
                HendrixDeploy = cache.HendrixDeployCache
            else:
                HendrixDeploy = base.HendrixDeploy
            deploy = HendrixDeploy(action, options)
            deploy.run()
        except Exception, e:
            if options.get('traceback'):
                tb = sys.exc_info()[2]
                msg = traceback.format_exc(tb)
            else:
                msg = str(e)
            chalk.red(msg, pipe=chalk.stderr)
            os._exit(1)


def findSettingsModule():
    "Find the settings module dot path within django's mnanage.py file"
    try:
        with open('manage.py', 'r') as manage:
            manage_contents = manage.read()

            search = re.search(
                r"([\"\'](?P<module>[a-z\.]+)[\"\'])", manage_contents
            )
            if search:  # django version < 1.7
                settings_mod = search.group("module")

            else:
                # in 1.7, manage.py settings declaration looks like:
                # os.environ.setdefault(
                #     "DJANGO_SETTINGS_MODULE", "example_app.settings"
                # )
                search = re.search(
                    "\".*?\"(,\\s)??\"(?P<module>.*?)\"\\)$",
                    manage_contents, re.I | re.S | re.M
                )
                settings_mod = search.group("module")

        os.environ.setdefault('DJANGO_SETTINGS_MODULE', settings_mod)
    except IOError, e:
        msg = (
            str(e) + '\nPlease ensure that you are in the same directory '
            'as django\'s "manage.py" file.'
        )
        raise IOError(chalk.format_red(msg)), None, sys.exc_info()[2]
    except AttributeError:
        settings_mod = ''
    return settings_mod


def djangoVsWsgi(options):
    # settings logic
    if not options['wsgi']:
        settings_mod = findSettingsModule()
        user_settings = options['settings']
        if not settings_mod and not user_settings:
            msg = (
                '\nEither specify:\n--settings mysettings.dot.path\nOR\n'
                'export DJANGO_SETTINGS_MODULE="mysettings.dot.path"\nOR\n'
                'in your manage.py file specify '
                'os.environ.setdefault("DJANGO_SETTINGS_MODULE", '
                '"mysettings.dot.path")'
            )
            raise SettingsError(chalk.format_red(msg)), None, sys.exc_info()[2]
        elif user_settings:
            # if the user specified the settings to use then these take
            # precedence
            options['settings'] = user_settings
        elif settings_mod:
            options['settings'] = settings_mod
    else:
        try:
            base.HendrixDeploy.importWSGI(options['wsgi'])
        except ImportError:
            raise ImportError("The path '%s' does not exist" % options['wsgi'])

    return options


def exposeProject(options):
    # sys.path logic
    if options['pythonpath']:
        project_path = options['pythonpath']
        if not os.path.exists(project_path):
            raise IOError("The path '%s' does not exist" % project_path)
        sys.path.append(project_path)
    else:
        sys.path.append(os.getcwd())


def devFriendly(options):
    # if the dev option is given then also set reload to true
    # note that clean options will remove reload so to honor that we use get
    # in the second part of the conditional
    dev_mode = options['dev']
    options['reload'] = True if dev_mode else options.get('reload', False)
    options['loud'] = True if dev_mode else options['loud']
    return options


def noiseControl(options):
    # terminal noise/info logic
    # allows the specification of the log file location
    if not options['loud']:
        log_path = options['log']
        globalLogPublisher.addObserver(hendrixObserver(log_path))
    return None


def main():
    "The function to execute when running hx"
    options, args = HendrixOptionParser.parse_args(sys.argv[1:])
    options = vars(options)

    action = args[0]

    exposeProject(options)

    options = djangoVsWsgi(options)

    options = devFriendly(options)

    redirect = noiseControl(options)

    try:
        if action == 'start' and not options['daemonize']:
            chalk.eraser()
            chalk.blue('Starting Hendrix...')
        elif action == 'stop':
            chalk.green('Stopping Hendrix...')
        if options['daemonize']:
            daemonize, _reload, opts = cleanOptions(options)
            process = subprocess.Popen(
                ['hx', action] + opts, stdout=redirect, stderr=redirect
            )
            time.sleep(2)
            if process.poll():
                raise RuntimeError
        else:
            launch(*args, **options)
            if action not in ['start_reload', 'restart']:
                chalk.eraser()
                chalk.green('\nHendrix successfully closed.')
    except Exception, e:
        msg = (
            'ERROR: %s\nCould not %s hendrix. Try again using the --traceback '
            'flag for more information.'
        )
        chalk.red(msg % (str(e), action), pipe=chalk.stderr)
        if options['traceback']:
            raise
        else:
            os._exit(1)<|MERGE_RESOLUTION|>--- conflicted
+++ resolved
@@ -13,21 +13,8 @@
 import traceback
 from .options import HendrixOptionParser, cleanOptions
 from hendrix.contrib import SettingsError
-<<<<<<< HEAD
-from hendrix.deploy import base, cache
-
-import logging
-logger = logging.getLogger(__name__)
-
-try:
-    from hendrix.deploy import ssl, hybrid
-except ImportError:
-    logger.warning("hendrix SSL is not available.")
-
-=======
 from hendrix.deploy import base, ssl, cache, hybrid
 from hendrix.logger import hendrixObserver
->>>>>>> ecbd8e0e
 from watchdog.observers import Observer
 from watchdog.events import FileSystemEventHandler
 
