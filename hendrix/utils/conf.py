import jinja2
import yaml
<<<<<<< HEAD

from hendrix import HENDRIX_DIR


def get_pid(options):
    return '%s/%s_%s.pid' % (
        HENDRIX_DIR, options['http_port'], options[
            'settings'].replace('.', '_')
    )
=======
>>>>>>> 32f9809d


def generateInitd(conf_file):
    """
    Helper function to generate the text content needed to create an init.d
    executable
    """
    allowed_opts = [
        'virtualenv', 'project_path', 'settings', 'processes',
        'http_port', 'cache', 'cache_port', 'https_port', 'key', 'cert'
    ]
    base_opts = ['--daemonize', ]  # always daemonize
    options = base_opts
    with open(conf_file, 'r') as cfg:
        conf = yaml.load(cfg)
    conf_specs = set(conf.keys())

    if len(conf_specs - set(allowed_opts)):
        raise RuntimeError('Improperly configured.')

    try:
        virtualenv = conf.pop('virtualenv')
        project_path = conf.pop('project_path')
    except:
        raise RuntimeError('Improperly configured.')

    cache = False
    if 'cache' in conf:
        cache = conf.pop('cache')
    if not cache:
        options.append('--nocache')

    workers = 0
    if 'processes' in conf:
        processes = conf.pop('processes')
        workers = int(processes) - 1
    if workers > 0:
        options += ['--workers', workers]

    for key, value in conf.iteritems():
        options += ['--%s' % key, str(value)]

    with open('/usr/local/share/hendrix/init.d.j2', 'r') as f:
        TEMPLATE_FILE = f.read()
    template = jinja2.Template(TEMPLATE_FILE)

    initd_content = template.render(
        {
            'venv_path': virtualenv,
            'project_path': project_path,
            'hendrix_opts': ' '.join(options)
        }
    )

    return initd_content<|MERGE_RESOLUTION|>--- conflicted
+++ resolved
@@ -1,17 +1,5 @@
 import jinja2
 import yaml
-<<<<<<< HEAD
-
-from hendrix import HENDRIX_DIR
-
-
-def get_pid(options):
-    return '%s/%s_%s.pid' % (
-        HENDRIX_DIR, options['http_port'], options[
-            'settings'].replace('.', '_')
-    )
-=======
->>>>>>> 32f9809d
 
 
 def generateInitd(conf_file):
