"""
Run these tests using nosetests
"""
import os
import unittest
from hendrix import deploy
from twisted.internet import reactor
<<<<<<< HEAD
from hendrix.utils.conf import get_pid
=======
from hendrix.utils import get_pid
>>>>>>> 32f9809d

from hendrix.defaults import *

TEST_SETTINGS = 'hendrix.test.testproject.settings'


class HendrixTestCase(unittest.TestCase):
    """
    This is where we collect our helper functions to test hendrix
    """

    def tearDown(self):
        """
        cleans up the reactor after running startService on a
        twisted.application.service
        """
        reactor.removeAll()

        test_pid_file = get_pid({'settings':TEST_SETTINGS, 'http_port':HTTP_PORT})
        if os.path.exists(test_pid_file):
            os.remove(test_pid_file)


    def noSettingsDeploy(self, action='start', options={}):
        """
        Overrides the deploy functionality to test hendrix outside of the
        whole django LazySettings.configure() thing.
        HOWEVER, as the plugin does rely on `from djanog.conf import settings`
        we should test that flow path also...
        """
        options.update({'wsgi': 'hendrix.test.wsgi'})
        return deploy.HendrixDeploy(action, options)

    def withSettingsDeploy(self, action='start', options={}):
        "Use the hendrix test project to test the bash deployment flow path"
        os.environ['DJANGO_SETTINGS_MODULE'] = TEST_SETTINGS
        options.update({'settings': TEST_SETTINGS})
        return deploy.HendrixDeploy(action, options)<|MERGE_RESOLUTION|>--- conflicted
+++ resolved
@@ -5,11 +5,7 @@
 import unittest
 from hendrix import deploy
 from twisted.internet import reactor
-<<<<<<< HEAD
-from hendrix.utils.conf import get_pid
-=======
 from hendrix.utils import get_pid
->>>>>>> 32f9809d
 
 from hendrix.defaults import *
 
