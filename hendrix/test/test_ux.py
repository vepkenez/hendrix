import os
import sys
from . import HendrixTestCase, TEST_SETTINGS
from hendrix.contrib import SettingsError
from hendrix.options import options as hx_options
from hendrix import ux
<<<<<<< HEAD
from mock import patch, Mock
from path import path
=======
from mock import patch
>>>>>>> 46d93447


class TestMain(HendrixTestCase):

    def setUp(self):
        super(TestMain, self).setUp()
        self.DEFAULTS = hx_options()
        os.environ['DJANGO_SETTINGS_MODULE'] = ''
        self.devnull = open(os.devnull, 'w')
        self.args_list = ['hx', 'start']
        self.patcher = patch('hendrix.ux.findSettingsModule')
        self.patcher.start()

    def tearDown(self):
        super(TestMain, self).tearDown()
        self.devnull.close()
        self.patcher.stop()

    def test_settings_from_system_variable(self):
        django_settings = 'django.inanity'
        with patch('hendrix.ux.findSettingsModule') as findSettingsMod:
            findSettingsMod.return_value = django_settings
            options = self.DEFAULTS
            self.assertEqual(options['settings'], '')
            options = ux.djangoVsWsgi(options)
            self.assertEqual(options['settings'], django_settings)

    def test_settings_wsgi_absense(self):
        with patch('hendrix.ux.findSettingsModule') as findSettingsMod:
            findSettingsMod.return_value = ""
            self.assertRaises(SettingsError, ux.djangoVsWsgi, self.DEFAULTS)

    def test_user_settings_overrides_system_variable(self):
        django_settings = 'django.inanity'
        with patch('hendrix.ux.findSettingsModule') as findSettingsMod:
            findSettingsMod.return_value = django_settings
            options = self.DEFAULTS
            user_settings = 'myproject.settings'
            options['settings'] = user_settings
            self.assertEqual(options['settings'], user_settings)
            options = ux.djangoVsWsgi(options)
            self.assertEqual(options['settings'], user_settings)

    def test_wsgi_correct_wsgi_path_works(self):
        wsgi_dot_path = 'hendrix.test.wsgi'
        options = self.DEFAULTS
        options.update({'wsgi': wsgi_dot_path})
        options = ux.djangoVsWsgi(options)
        self.assertEqual(options['wsgi'], wsgi_dot_path)

    def test_wsgi_wrong_path_raises(self):
        wsgi_dot_path = '_this.leads.nowhere.man'
        options = self.DEFAULTS
        options.update({'wsgi': wsgi_dot_path})

        self.assertRaises(ImportError, ux.djangoVsWsgi, options)

    def test_cwd_exposure(self):
        cwd = os.getcwd()
        _path = sys.path
        sys.path = [p for p in _path if p != cwd]
        self.assertTrue(cwd not in sys.path)
        ux.exposeProject(self.DEFAULTS)
        self.assertTrue(cwd in sys.path)

    def test_pythonpath(self):
        options = self.DEFAULTS
        test_path = os.path.join(
            os.path.dirname(os.getcwd()),
            'hendrix/test/testproject'
        )
        options['pythonpath'] = test_path
        ux.exposeProject(options)
        self.assertTrue(test_path in sys.path)
        sys.path = [p for p in sys.path if p != test_path]

    def test_shitty_pythonpath(self):
        options = self.DEFAULTS
        test_path = '/if/u/have/this/path/you/suck'
        options['pythonpath'] = test_path
        self.assertRaises(IOError, ux.exposeProject, options)

    def test_dev_friendly_options(self):
        options = self.DEFAULTS
        options['dev'] = True
        self.assertFalse(options['reload'])
        self.assertFalse(options['loud'])
        options = ux.devFriendly(options)
        self.assertTrue(options['reload'])
        self.assertTrue(options['loud'])

    def test_noise_control_daemonize(self):
        options = self.DEFAULTS
        options['quiet'] = True
        options['daemonize'] = True
        stdout = sys.stdout
        stderr = sys.stderr
        redirect = ux.noiseControl(options)
        self.assertEqual(sys.stdout.name, stdout.name)
        self.assertEqual(sys.stderr.name, stderr.name)

        self.assertEqual(redirect, None)

    def test_noise_control_traceback(self):
        options = self.DEFAULTS
        options['quiet'] = True
        options['daemonize'] = True
        options['traceback'] = True
        stdout = sys.stdout
        stderr = sys.stderr
        redirect = ux.noiseControl(options)
        self.assertEqual(sys.stdout.name, stdout.name)
        self.assertEqual(sys.stderr.name, stderr.name)

        self.assertEqual(redirect, None)

    def test_main_with_daemonize(self):
        sys.argv = self.args_list + ['-d', '--settings', TEST_SETTINGS]

        class Process(object):
            def poll(self):
                return 0
        with patch('time.sleep'):
            with patch('subprocess.Popen') as popen:
                popen.return_value = Process()
                ux.main()
                self.assertTrue(popen.called)
                self.assertTrue('--settings' in popen.call_args[0][0])
        sys.argv = []

    def test_options_structure(self):
        """
        A test to ensure that HendrixDeploy.options also has the complete set
        of options available
        """
        deploy = self.wsgiDeploy()
        expected_keys = self.DEFAULTS.keys()
        actual_keys = deploy.options.keys()
        self.assertListEqual(expected_keys, actual_keys)<|MERGE_RESOLUTION|>--- conflicted
+++ resolved
@@ -4,12 +4,7 @@
 from hendrix.contrib import SettingsError
 from hendrix.options import options as hx_options
 from hendrix import ux
-<<<<<<< HEAD
-from mock import patch, Mock
-from path import path
-=======
 from mock import patch
->>>>>>> 46d93447
 
 
 class TestMain(HendrixTestCase):
