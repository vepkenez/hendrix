--- conflicted
+++ resolved
@@ -1,4 +1,6 @@
+import threading
 from Queue import Queue
+import sys
 
 from twisted.internet.threads import deferToThreadPool
 from twisted.trial.unittest import TestCase
@@ -11,13 +13,8 @@
 from hendrix.experience import crosstown_traffic
 from hendrix.experience.crosstown_traffic import ThreadHasNoResponse
 from hendrix.resources import HendrixWSGIResource
-from hendrix.test.resources import (
-    TestNameSpace, application as wsgi_application, nameSpace
-)
-
-import sys
-import threading
-
+from hendrix.test.resources import TestNameSpace, application as wsgi_application,\
+    nameSpace
 
 log = Logger()
 
@@ -41,7 +38,7 @@
         super(NoGoStatusCodes, self).setUp(*args, **kwargs)
 
     def wsgi_thing(self, environ, start_response):
-            start_response('404 NOT FOUND', [('Content-type', 'text/plain')])
+            start_response('404 NOT FOUND', [('Content-type','text/plain')])
 
             @crosstown_traffic.follow_response(
                 no_go_status_codes=self.no_go_status_codes,
@@ -49,6 +46,7 @@
             )
             def long_thing_on_same_thread():
                 self.nameSpace.async_task_was_run = True
+                log.debug("No bad status codes; went ahead with async thing.")
 
             return "Nothing."
 
@@ -105,7 +103,7 @@
             )
             def long_thing_on_same_thread():
                 nameSpace.thread_that_is_supposed_to_be_the_same = threading.current_thread()
-                log.info("Finished async thing on same thread.")
+                log.debug("Finished async thing on same thread.")
 
             return "Nothing."
 
@@ -142,7 +140,7 @@
 
 
 class PostResponseTest(TestCase):
-
+    
     def setUp(self):
         nameSpace = TestNameSpace()
 
@@ -185,12 +183,10 @@
 
         through_to_you.no_go = True  # If no_go is True...
         through_to_you(append_me_to_pass)  # and we call it...
-        # We won't have added any tasks.
-        self.assertFalse(through_to_you.response.crosstown_tasks)
+        self.assertFalse(through_to_you.response.crosstown_tasks)  # We won't have added any tasks.
 
         through_to_you.no_go = False  # However if no_go is False...
         through_to_you(append_me_to_pass)  # and we call it...
-<<<<<<< HEAD
         self.assertEqual(through_to_you.response.crosstown_tasks[0].crosstown_task,
                          append_me_to_pass
                          )  # We will have added the function.
@@ -219,12 +215,6 @@
         through_to_you = crosstown_traffic.follow_response(same_thread=True, fail_without_response=True)
 
         self.assertRaises(ThreadHasNoResponse, through_to_you, append_me_to_pass)
-=======
-        self.assertEqual(
-            through_to_you.response.crosstown_tasks[0].crosstown_task,
-            append_me_to_pass
-        )  # We will have added the function.
->>>>>>> ecbd8e0e
 
     def test_contemporaneous_requests(self):
 
@@ -243,7 +233,8 @@
         tp.start()
         self.addCleanup(tp.stop)
 
-        # logger.info("\n\nStarting the two stream stuff.")
+
+        log.debug("\n\nStarting the two stream stuff.")
 
         request1 = DummyRequest('r1')
         request1.isSecure = lambda: False
